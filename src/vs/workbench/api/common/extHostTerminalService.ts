--- conflicted
+++ resolved
@@ -899,32 +899,19 @@
 		return scopedCollection;
 	}
 
-<<<<<<< HEAD
-	replace(variable: string, value: string, scope?: vscode.EnvironmentVariableScope): void {
+	replace(variable: string, value: string, scope: vscode.EnvironmentVariableScope | undefined): void {
 		// TODO: Implement options in API
 		this._setIfDiffers(variable, { value, type: EnvironmentVariableMutatorType.Replace, scope, options: {} });
 	}
 
-	append(variable: string, value: string, scope?: vscode.EnvironmentVariableScope): void {
+	append(variable: string, value: string, scope: vscode.EnvironmentVariableScope | undefined): void {
 		// TODO: Implement options in API
 		this._setIfDiffers(variable, { value, type: EnvironmentVariableMutatorType.Append, scope, options: {} });
 	}
 
-	prepend(variable: string, value: string, scope?: vscode.EnvironmentVariableScope): void {
+	prepend(variable: string, value: string, scope: vscode.EnvironmentVariableScope | undefined): void {
 		// TODO: Implement options in API
 		this._setIfDiffers(variable, { value, type: EnvironmentVariableMutatorType.Prepend, scope, options: {} });
-=======
-	replace(variable: string, value: string, scope: vscode.EnvironmentVariableScope | undefined): void {
-		this._setIfDiffers(variable, { value, type: EnvironmentVariableMutatorType.Replace, scope });
-	}
-
-	append(variable: string, value: string, scope: vscode.EnvironmentVariableScope | undefined): void {
-		this._setIfDiffers(variable, { value, type: EnvironmentVariableMutatorType.Append, scope });
-	}
-
-	prepend(variable: string, value: string, scope: vscode.EnvironmentVariableScope | undefined): void {
-		this._setIfDiffers(variable, { value, type: EnvironmentVariableMutatorType.Prepend, scope });
->>>>>>> a1cccc5f
 	}
 
 	private _setIfDiffers(variable: string, mutator: vscode.EnvironmentVariableMutator & { scope: vscode.EnvironmentVariableScope | undefined }): void {
@@ -961,11 +948,11 @@
 		return workspaceFolder ? workspaceFolder.uri.toString() : undefined;
 	}
 
-	public getVariableMap(scope: vscode.EnvironmentVariableScope | undefined): Map<string, IEnvironmentVariableMutator> {
-		const map = new Map<string, IEnvironmentVariableMutator>();
+	public getVariableMap(scope: vscode.EnvironmentVariableScope | undefined): Map<string, vscode.EnvironmentVariableMutator> {
+		const map = new Map<string, vscode.EnvironmentVariableMutator>();
 		for (const [key, value] of this.map) {
 			if (this.getScopeKey(value.scope) === this.getScopeKey(scope)) {
-				map.set(key, value);
+				map.set(key, convertMutator(value));
 			}
 		}
 		return map;
@@ -1056,7 +1043,7 @@
 	}
 
 	forEach(callback: (variable: string, mutator: vscode.EnvironmentVariableMutator, collection: vscode.EnvironmentVariableCollection) => any, thisArg?: any): void {
-		this.collection.getVariableMap(this.scope).forEach((value, variable) => callback.call(thisArg, variable, convertMutator(value), this), this.scope);
+		this.collection.getVariableMap(this.scope).forEach((value, variable) => callback.call(thisArg, variable, value, this), this.scope);
 	}
 
 	[Symbol.iterator](): IterableIterator<[variable: string, mutator: vscode.EnvironmentVariableMutator]> {
